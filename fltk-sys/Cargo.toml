--- conflicted
+++ resolved
@@ -4,10 +4,7 @@
 authors = ["The fltk-rs Authors"]
 build = "build/main.rs"
 edition = "2021"
-<<<<<<< HEAD
-=======
 rust-version = "1.56"
->>>>>>> ccf7a135
 description = "Rust bindings for the FLTK GUI library"
 repository = "https://github.com/fltk-rs/fltk-rs"
 keywords = ["gui", "bindings", "graphics"]
