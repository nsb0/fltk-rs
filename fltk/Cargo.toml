--- conflicted
+++ resolved
@@ -3,10 +3,7 @@
 version = "1.4.0"
 authors = ["The fltk-rs Authors"]
 edition = "2021"
-<<<<<<< HEAD
-=======
 rust-version = "1.56"
->>>>>>> ccf7a135
 description = "Rust bindings for the FLTK GUI library"
 repository = "https://github.com/fltk-rs/fltk-rs"
 documentation = "https://docs.rs/fltk"
