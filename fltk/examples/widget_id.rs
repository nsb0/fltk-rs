use fltk::{prelude::*, *};
use std::collections::HashMap;
use std::sync::Mutex;

lazy_static::lazy_static! {
    static ref WIDGET_MAP: Mutex<HashMap<&'static str, widget::Widget>> = Mutex::new(HashMap::default());
}

pub trait WidgetId<W>
where
    W: WidgetExt,
{
    fn set_id(&mut self, id: &'static str);
    fn with_id(self, id: &'static str) -> Self
    where
        Self: Sized;
}

impl<W> WidgetId<W> for W
where
    W: WidgetExt,
{
    fn set_id(&mut self, id: &'static str) {
<<<<<<< HEAD
        WIDGET_MAP.lock().unwrap().insert(id, unsafe { self.as_widget() });
=======
        WIDGET_MAP
            .lock()
            .unwrap()
            .insert(id, unsafe { self.into_widget() });
>>>>>>> b0fdaeda
    }
    fn with_id(mut self, id: &'static str) -> Self {
        self.set_id(id);
        self
    }
}

pub fn from_id(id: &'static str) -> Option<widget::Widget> {
    if let Some(w) = WIDGET_MAP.lock().unwrap().get(&id) {
        Some(w.clone())
    } else {
        None
    }
}

// So we can do `widget.on_trigger()` and get self back. Useful for chaining methods.
<<<<<<< HEAD
trait OnTrigger<W> where W: WidgetExt {
    fn on_trigger<F: 'static + FnMut(&Self)>(self, cb: F) -> Self where Self: Sized;
}

impl<W> OnTrigger<W> for W where W: WidgetExt {
    fn on_trigger<F: 'static + FnMut(&Self)>(self, mut cb: F) -> Self {
=======
trait OnTrigger<W>
where
    W: WidgetExt,
{
    fn on_trigger<F: 'static + FnMut(&mut Self)>(self, cb: F) -> Self
    where
        Self: Sized;
}

impl<W> OnTrigger<W> for W
where
    W: WidgetExt,
{
    fn on_trigger<F: 'static + FnMut(&mut Self)>(mut self, mut cb: F) -> Self {
>>>>>>> b0fdaeda
        self.set_callback(move |s| cb(s));
        self
    }
}

struct Counter {
    count: i32,
}

// For calls inside a closure
fn increment_by(step: i32) {
<<<<<<< HEAD
    if let Some(frame) = from_id("my_frame") {
        let label: i32 = frame.label().unwrap().parse().unwrap();
        frame.set_label(&(label + step).to_string());
=======
    if let Some(mut frame) = from_id("my_frame") {
        let state = app::AppState::<Counter>::get();
        let count = state.modify(move |c| {
            c.count += step;
            c.count
        });
        frame.set_label(&count.to_string());
>>>>>>> b0fdaeda
    }
}

// To pass a function object directly!
<<<<<<< HEAD
fn increment(_w: &impl WidgetExt) {
    if let Some(frame) = from_id("my_frame") {
        let label: i32 = frame.label().unwrap().parse().unwrap();
        frame.set_label(&(label + 1).to_string());
=======
fn increment(_w: &mut impl WidgetExt) {
    if let Some(mut frame) = from_id("my_frame") {
        let state = app::AppState::<Counter>::get();
        let count = state.modify(move |c| {
            c.count += 1;
            c.count
        });
        frame.set_label(&count.to_string());
>>>>>>> b0fdaeda
    }
}

fn main() {
    let counter = Counter { count: 0 };
    let _state = app::AppState::new(counter);
    let app = app::App::default().with_scheme(app::Scheme::Gtk);
<<<<<<< HEAD

    let wind = window::Window::default()
=======
    let mut wind = window::Window::default()
>>>>>>> b0fdaeda
        .with_size(160, 200)
        .with_label("Counter");
    let col = group::Flex::default_fill().column();
    button::Button::default()
        .with_label("+")
        .on_trigger(increment); // passed by function object
    frame::Frame::default().with_label("0").with_id("my_frame"); // pass id here
    button::Button::default()
        .with_label("-")
        .on_trigger(|_| increment_by(-1)); // called in closure
    col.end();
    wind.make_resizable(true);
    wind.end();
    wind.show();

    app.run().unwrap();
}<|MERGE_RESOLUTION|>--- conflicted
+++ resolved
@@ -21,14 +21,10 @@
     W: WidgetExt,
 {
     fn set_id(&mut self, id: &'static str) {
-<<<<<<< HEAD
-        WIDGET_MAP.lock().unwrap().insert(id, unsafe { self.as_widget() });
-=======
         WIDGET_MAP
             .lock()
             .unwrap()
             .insert(id, unsafe { self.into_widget() });
->>>>>>> b0fdaeda
     }
     fn with_id(mut self, id: &'static str) -> Self {
         self.set_id(id);
@@ -45,14 +41,6 @@
 }
 
 // So we can do `widget.on_trigger()` and get self back. Useful for chaining methods.
-<<<<<<< HEAD
-trait OnTrigger<W> where W: WidgetExt {
-    fn on_trigger<F: 'static + FnMut(&Self)>(self, cb: F) -> Self where Self: Sized;
-}
-
-impl<W> OnTrigger<W> for W where W: WidgetExt {
-    fn on_trigger<F: 'static + FnMut(&Self)>(self, mut cb: F) -> Self {
-=======
 trait OnTrigger<W>
 where
     W: WidgetExt,
@@ -67,7 +55,6 @@
     W: WidgetExt,
 {
     fn on_trigger<F: 'static + FnMut(&mut Self)>(mut self, mut cb: F) -> Self {
->>>>>>> b0fdaeda
         self.set_callback(move |s| cb(s));
         self
     }
@@ -79,11 +66,6 @@
 
 // For calls inside a closure
 fn increment_by(step: i32) {
-<<<<<<< HEAD
-    if let Some(frame) = from_id("my_frame") {
-        let label: i32 = frame.label().unwrap().parse().unwrap();
-        frame.set_label(&(label + step).to_string());
-=======
     if let Some(mut frame) = from_id("my_frame") {
         let state = app::AppState::<Counter>::get();
         let count = state.modify(move |c| {
@@ -91,17 +73,10 @@
             c.count
         });
         frame.set_label(&count.to_string());
->>>>>>> b0fdaeda
     }
 }
 
 // To pass a function object directly!
-<<<<<<< HEAD
-fn increment(_w: &impl WidgetExt) {
-    if let Some(frame) = from_id("my_frame") {
-        let label: i32 = frame.label().unwrap().parse().unwrap();
-        frame.set_label(&(label + 1).to_string());
-=======
 fn increment(_w: &mut impl WidgetExt) {
     if let Some(mut frame) = from_id("my_frame") {
         let state = app::AppState::<Counter>::get();
@@ -110,7 +85,6 @@
             c.count
         });
         frame.set_label(&count.to_string());
->>>>>>> b0fdaeda
     }
 }
 
@@ -118,12 +92,7 @@
     let counter = Counter { count: 0 };
     let _state = app::AppState::new(counter);
     let app = app::App::default().with_scheme(app::Scheme::Gtk);
-<<<<<<< HEAD
-
-    let wind = window::Window::default()
-=======
     let mut wind = window::Window::default()
->>>>>>> b0fdaeda
         .with_size(160, 200)
         .with_label("Counter");
     let col = group::Flex::default_fill().column();
