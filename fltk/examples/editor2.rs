use fltk::{enums::*, prelude::*, utils::oncelock::Lazy, *};
use std::path::PathBuf;

const WIDTH: i32 = 800;
const HEIGHT: i32 = 600;
static STATE: Lazy<app::GlobalState<State>> = Lazy::new(app::GlobalState::<State>::get);

pub struct State {
    pub saved: bool,
    pub buf: text::TextBuffer,
    pub current_file: PathBuf,
}

impl State {
    fn new(buf: text::TextBuffer) -> Self {
        State {
            saved: true,
            buf,
            current_file: PathBuf::new(),
        }
    }
}

fn init_menu(m: &mut menu::SysMenuBar) {
    m.add(
        "&File/New...\t",
        Shortcut::Ctrl | 'n',
        menu::MenuFlag::Normal,
        menu_cb,
    );
    m.add(
        "&File/Open...\t",
        Shortcut::Ctrl | 'o',
        menu::MenuFlag::Normal,
        menu_cb,
    );
    m.add(
        "&File/Save\t",
        Shortcut::Ctrl | 's',
        menu::MenuFlag::Normal,
        menu_cb,
    );
    m.add(
        "&File/Save as...\t",
        Shortcut::Ctrl | 'w',
        menu::MenuFlag::MenuDivider,
        menu_cb,
    );
    let idx = m.add(
        "&File/Quit\t",
        Shortcut::Ctrl | 'q',
        menu::MenuFlag::Normal,
        menu_cb,
    );
    m.at(idx).unwrap().set_label_color(Color::Red);
    m.add(
        "&Edit/Cut\t",
        Shortcut::Ctrl | 'x',
        menu::MenuFlag::Normal,
        menu_cb,
    );
    m.add(
        "&Edit/Copy\t",
        Shortcut::Ctrl | 'c',
        menu::MenuFlag::Normal,
        menu_cb,
    );
    m.add(
        "&Edit/Paste\t",
        Shortcut::Ctrl | 'v',
        menu::MenuFlag::Normal,
        menu_cb,
    );
    m.add(
        "&Help/About\t",
        Shortcut::None,
        menu::MenuFlag::Normal,
        menu_cb,
    );
}

fn nfc_get_file(mode: dialog::NativeFileChooserType) -> PathBuf {
    let mut nfc = dialog::NativeFileChooser::new(mode);
    nfc.show();
    nfc.filename()
}

fn quit_cb() {
    STATE.with(|s| {
        if s.saved {
            app::quit();
        } else {
            let c = dialog::choice2_default(
                "Are you sure you want to exit without saving?",
                "Yes",
                "No",
                "",
            );
            if c == Some(0) {
                app::quit();
            }
        }
    });
}

fn win_cb(_w: &mut window::Window) {
    if app::event() == Event::Close {
        quit_cb();
    }
}

fn editor_cb(_e: &mut text::TextEditor) {
    STATE.with(|s| s.saved = false);
}

fn handle_drag_drop(editor: &mut text::TextEditor) {
    editor.handle({
        let mut dnd = false;
        let mut released = false;
        let buf = editor.buffer().unwrap();
        move |_, ev| match ev {
            Event::DndEnter => {
                dnd = true;
                true
            }
            Event::DndDrag => true,
            Event::DndRelease => {
                released = true;
                true
            }
            Event::Paste => {
                if dnd && released {
                    if let Some(path) = app::event_text() {
                        let path = path.trim();
                        let path = path.replace("file://", "");
                        let path = std::path::PathBuf::from(&path);
                        if path.exists() {
                            // we use a timeout to avoid pasting the path into the buffer
                            app::add_timeout(0.0, {
                                let mut buf = buf.clone();
                                move |_| match buf.load_file(&path) {
                                    Ok(_) => (),
                                    Err(e) => dialog::alert_default(&format!(
                                        "An issue occured while loading the file: {}",
                                        e
                                    )),
                                }
                            });
                        }
                        dnd = false;
                        released = false;
                        true
                    } else {
                        false
                    }
                } else {
                    false
                }
            }
            Event::DndLeave => {
                dnd = false;
                released = false;
                true
            }
            _ => false,
        }
    });
}

fn menu_cb(m: &mut impl MenuExt) {
    if let Ok(mpath) = m.item_pathname(None) {
        let mut ed: text::TextEditor = app::widget_from_id("ed").unwrap();
        match mpath.as_str() {
            "&File/New\t" => {
                STATE.with(|s| {
                    if !s.buf.text().is_empty() {
                        let c = dialog::choice_default(
                            "Are you sure you want to clear the buffer?",
                            "Yes",
                            "No",
                            "",
                        );
                        if c == Some(0) {
                            s.buf.set_text("");
                            s.saved = false;
                        }
                    }
                });
            }
            "&File/Open...\t" => {
                let c = nfc_get_file(dialog::NativeFileChooserType::BrowseFile);
                if let Ok(text) = std::fs::read_to_string(&c) {
                    STATE.with(move |s| {
                        s.buf.set_text(&text);
                        s.saved = false;
                        s.current_file = c.clone();
                    });
                }
            }
            "&File/Save\t" => {
                STATE.with(|s| {
                    if !s.saved && s.current_file.exists() {
                        std::fs::write(&s.current_file, s.buf.text()).ok();
                    }
                });
            }
            "&File/Save as...\t" => {
                let c = nfc_get_file(dialog::NativeFileChooserType::BrowseSaveFile);
                STATE.with(move |s| {
                    std::fs::write(&c, s.buf.text()).ok();
                    s.saved = true;
                    s.current_file = c.clone();
                });
            }
<<<<<<< HEAD
            "&File/Quit\t" => {
                STATE.with(|s| {
                    if s.saved {
                        app::quit();
                    } else {
                        let c = dialog::choice_default(
                            "Are you sure you want to exit without saving?",
                            "Yes",
                            "No",
                            "",
                        );
                        if c == Some(0) {
                            app::quit();
                        }
                    }
                });
            }
=======
            "&File/Quit\t" => quit_cb(),
>>>>>>> 4be936ca
            "&Edit/Cut\t" => ed.cut(),
            "&Edit/Copy\t" => ed.copy(),
            "&Edit/Paste\t" => ed.paste(),
            "&Help/About\t" => {
                dialog::message_default("A minimal text editor written using fltk-rs!")
            }
            _ => unreachable!(),
        }
    }
}

fn main() {
    let a = app::App::default().with_scheme(app::Scheme::Oxy);
    app::get_system_colors();

    let mut buf = text::TextBuffer::default();
    buf.set_tab_distance(4);

    let state = State::new(buf.clone());
    app::GlobalState::new(state);

    let mut w = window::Window::default()
        .with_size(WIDTH, HEIGHT)
        .with_label("Ted");
    w.set_xclass("ted");
    {
        let mut col = group::Flex::default_fill().column();
        col.set_pad(0);
        let mut m = menu::SysMenuBar::default();
        init_menu(&mut m);
        let mut ed = text::TextEditor::default().with_id("ed");
        ed.set_buffer(buf);
        ed.set_linenumber_width(40);
        ed.set_text_font(Font::Courier);
        ed.set_trigger(CallbackTrigger::Changed);
        ed.set_callback(editor_cb);
        handle_drag_drop(&mut ed);
        w.resizable(&col);
        col.set_size(&m, 30);
        col.end();
    }
    w.end();
    w.show();
    w.set_callback(win_cb);
    a.run().unwrap();
}<|MERGE_RESOLUTION|>--- conflicted
+++ resolved
@@ -212,27 +212,7 @@
                     s.current_file = c.clone();
                 });
             }
-<<<<<<< HEAD
-            "&File/Quit\t" => {
-                STATE.with(|s| {
-                    if s.saved {
-                        app::quit();
-                    } else {
-                        let c = dialog::choice_default(
-                            "Are you sure you want to exit without saving?",
-                            "Yes",
-                            "No",
-                            "",
-                        );
-                        if c == Some(0) {
-                            app::quit();
-                        }
-                    }
-                });
-            }
-=======
             "&File/Quit\t" => quit_cb(),
->>>>>>> 4be936ca
             "&Edit/Cut\t" => ed.cut(),
             "&Edit/Copy\t" => ed.copy(),
             "&Edit/Paste\t" => ed.paste(),
