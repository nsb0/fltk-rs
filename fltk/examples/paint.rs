--- conflicted
+++ resolved
@@ -93,91 +93,14 @@
 fn main() {
     let app = app::App::default().with_scheme(app::Scheme::Gtk);
 
-    let wind = Window::default()
+    let mut wind = Window::default()
         .with_size(WIDTH, HEIGHT)
         .with_label("RustyPainter");
-<<<<<<< HEAD
-    let frame = Frame::default()
-        .with_size(WIDTH - 10, HEIGHT - 10)
-        .center_of(&wind);
-    frame.set_color(Color::White);
-    frame.set_frame(FrameType::DownBox);
-=======
 
     Canvas::new(WIDTH - 10, HEIGHT - 10);
->>>>>>> e111f9bb
 
     wind.end();
     wind.show();
 
-<<<<<<< HEAD
-    let offs = Offscreen::new(frame.w(), frame.h()).unwrap();
-    #[cfg(not(target_os = "macos"))]
-    {
-        offs.begin();
-        draw_rect_fill(0, 0, WIDTH - 10, HEIGHT - 10, Color::White);
-        offs.end();
-    }
-
-    let offs = Rc::from(RefCell::from(offs));
-
-    frame.draw({
-        let offs = offs.clone();
-        move |_| {
-            let mut offs = offs.borrow_mut();
-            if offs.is_valid() {
-                offs.rescale();
-                offs.copy(5, 5, WIDTH - 10, HEIGHT - 10, 0, 0);
-            } else {
-                offs.begin();
-                draw_rect_fill(0, 0, WIDTH - 10, HEIGHT - 10, Color::White);
-                offs.copy(5, 5, WIDTH - 10, HEIGHT - 10, 0, 0);
-                offs.end();
-            }
-        }
-    });
-
-    frame.handle({
-        let mut x = 0;
-        let mut y = 0;
-        move |f, ev| {
-            // println!("{}", ev);
-            // println!("coords {:?}", app::event_coords());
-            // println!("get mouse {:?}", app::get_mouse());
-            let offs = offs.borrow_mut();
-            match ev {
-                Event::Push => {
-                    offs.begin();
-                    set_draw_color(Color::Red);
-                    set_line_style(LineStyle::Solid, 3);
-                    let coords = app::event_coords();
-                    x = coords.0;
-                    y = coords.1;
-                    draw_point(x, y);
-                    offs.end();
-                    f.redraw();
-                    set_line_style(LineStyle::Solid, 0);
-                    true
-                }
-                Event::Drag => {
-                    offs.begin();
-                    set_draw_color(Color::Red);
-                    set_line_style(LineStyle::Solid, 3);
-                    let coords = app::event_coords();
-                    draw_line((x, y).into(), (coords.0, coords.1).into());
-                    x = coords.0;
-                    y = coords.1;
-                    offs.end();
-                    f.redraw();
-                    set_line_style(LineStyle::Solid, 0);
-                    true
-                }
-                _ => false,
-            }
-        }
-    });
-
-=======
->>>>>>> e111f9bb
     app.run().unwrap();
 }