use fltk::{
    app, dialog,
    enums::{CallbackTrigger, Color, Event, Font, FrameType, Shortcut},
    menu,
    prelude::*,
    printer, text, window,
};
use std::path::PathBuf;
use std::{
    error,
    ops::{Deref, DerefMut},
    path,
};

#[derive(Copy, Clone)]
pub enum Message {
    Changed,
    New,
    Open,
    Save,
    SaveAs,
    Print,
    Quit,
    Cut,
    Copy,
    Paste,
    About,
}

pub fn center() -> (i32, i32) {
    ((app::screen_size().0 / 2), (app::screen_size().1 / 2))
}

pub struct MyEditor {
    editor: text::TextEditor,
}

impl MyEditor {
    pub fn new(buf: text::TextBuffer) -> Self {
        let mut editor = text::TextEditor::new(5, 35, 790, 560, "");
        editor.set_buffer(Some(buf));

        #[cfg(target_os = "macos")]
        editor.resize(5, 5, 790, 590);

        editor.set_scrollbar_size(15);
        editor.set_text_font(Font::Courier);
        editor.set_linenumber_width(32);
        editor.set_linenumber_fgcolor(Color::from_u32(0x008b_8386));
        editor.set_trigger(CallbackTrigger::Changed);

        Self { editor }
    }
}

impl Deref for MyEditor {
    type Target = text::TextEditor;

    fn deref(&self) -> &Self::Target {
        &self.editor
    }
}

impl DerefMut for MyEditor {
    fn deref_mut(&mut self) -> &mut Self::Target {
        &mut self.editor
    }
}

pub struct MyMenu {
    menu: menu::SysMenuBar,
}

impl MyMenu {
    pub fn new(s: &app::Sender<Message>) -> Self {
        let mut menu = menu::SysMenuBar::default().with_size(800, 35);
        menu.set_frame(FrameType::FlatBox);
        menu.add_emit(
            "&File/New...\t",
            Shortcut::Ctrl | 'n',
            menu::MenuFlag::Normal,
            *s,
            Message::New,
        );

        menu.add_emit(
            "&File/Open...\t",
            Shortcut::Ctrl | 'o',
            menu::MenuFlag::Normal,
            *s,
            Message::Open,
        );

        menu.add_emit(
            "&File/Save\t",
            Shortcut::Ctrl | 's',
            menu::MenuFlag::Normal,
            *s,
            Message::Save,
        );

        menu.add_emit(
            "&File/Save as...\t",
            Shortcut::Ctrl | 'w',
            menu::MenuFlag::Normal,
            *s,
            Message::SaveAs,
        );

        menu.add_emit(
            "&File/Print...\t",
            Shortcut::Ctrl | 'p',
            menu::MenuFlag::MenuDivider,
            *s,
            Message::Print,
        );

        menu.add_emit(
            "&File/Quit\t",
            Shortcut::Ctrl | 'q',
            menu::MenuFlag::Normal,
            *s,
            Message::Quit,
        );

        menu.add_emit(
            "&Edit/Cut\t",
            Shortcut::Ctrl | 'x',
            menu::MenuFlag::Normal,
            *s,
            Message::Cut,
        );

        menu.add_emit(
            "&Edit/Copy\t",
            Shortcut::Ctrl | 'c',
            menu::MenuFlag::Normal,
            *s,
            Message::Copy,
        );

        menu.add_emit(
            "&Edit/Paste\t",
            Shortcut::Ctrl | 'v',
            menu::MenuFlag::Normal,
            *s,
            Message::Paste,
        );

        menu.add_emit(
            "&Help/About\t",
            Shortcut::None,
            menu::MenuFlag::Normal,
            *s,
            Message::About,
        );

        Self { menu }
    }
}

pub struct MyApp {
    app: app::App,
    modified: bool,
    filename: Option<PathBuf>,
    r: app::Receiver<Message>,
    main_win: window::Window,
    menu: MyMenu,
    buf: text::TextBuffer,
    editor: MyEditor,
    printable: text::TextDisplay,
}

impl MyApp {
    pub fn new(args: Vec<String>) -> Self {
        let app = app::App::default().with_scheme(app::Scheme::Gtk);
        app::background(211, 211, 211);
        let (s, r) = app::channel::<Message>();
        let mut buf = text::TextBuffer::default();
        buf.set_tab_distance(4);
        let mut main_win = window::Window::default()
            .with_size(800, 600)
            .center_screen()
            .with_label("RustyEd");
        let menu = MyMenu::new(&s);
        let modified = false;
        menu.menu.find_item("&File/Save\t").unwrap().deactivate();
        let mut editor = MyEditor::new(buf.clone());
        editor.emit(s, Message::Changed);
        main_win.make_resizable(true);
        // only resize editor, not the menu bar
        main_win.resizable(&*editor);
        main_win.end();
        main_win.show();
        main_win.set_callback(move |_| {
            if app::event() == Event::Close {
                s.send(Message::Quit);
            }
        });
        let filename = if args.len() > 1 {
            let file = path::Path::new(&args[1]);
            assert!(
                file.exists() && file.is_file(),
                "An error occurred while opening the file!"
            );
            match buf.load_file(&args[1]) {
                Ok(_) => Some(PathBuf::from(args[1].clone())),
                Err(e) => {
                    dialog::alert(
                        center().0 - 200,
                        center().1 - 100,
                        &format!("An issue occured while loading the file: {}", e),
                    );
                    None
                }
            }
        } else {
            None
        };

        // Handle drag and drop
        editor.handle({
            let mut dnd = false;
            let mut released = false;
            let buf = buf.clone();
            move |_, ev| match ev {
                Event::DndEnter => {
                    dnd = true;
                    true
                }
                Event::DndDrag => true,
                Event::DndRelease => {
                    released = true;
                    true
                }
                Event::Paste => {
                    if dnd && released {
                        let path = app::event_text();
                        let path = path.trim();
                        let path = path.replace("file://", "");
                        let path = std::path::PathBuf::from(&path);
                        if path.exists() {
                            // we use a timeout to avoid pasting the path into the buffer
                            app::add_timeout(0.0, {
                                let mut buf = buf.clone();
                                move |_| match buf.load_file(&path) {
                                    Ok(_) => (),
                                    Err(e) => dialog::alert(
                                        center().0 - 200,
                                        center().1 - 100,
                                        &format!("An issue occured while loading the file: {}", e),
                                    ),
                                }
                            });
                        }
                        dnd = false;
                        released = false;
                        true
                    } else {
                        false
                    }
                }
                Event::DndLeave => {
                    dnd = false;
                    released = false;
                    true
                }
                _ => false,
            }
        });

        // What shows when we attempt to print
        let mut printable = text::TextDisplay::default();
        printable.set_frame(FrameType::NoBox);
        printable.set_scrollbar_size(0);
        printable.set_buffer(Some(buf.clone()));

        Self {
            app,
            modified,
            filename,
            r,
            main_win,
            menu,
            buf,
            editor,
            printable,
        }
    }

    /** Called by "Save", test if file can be written, otherwise call save_file_as()
     * afterwards. Will return true if the file is succesfully saved. */
    pub fn save_file(&mut self) -> Result<bool, Box<dyn error::Error>> {
        match &self.filename {
            Some(f) => {
                self.buf.save_file(f)?;
                self.modified = false;
                self.menu
                    .menu
                    .find_item("&File/Save\t")
                    .unwrap()
                    .deactivate();
                self.menu
                    .menu
                    .find_item("&File/Quit\t")
                    .unwrap()
                    .set_label_color(Color::Black);
                let name = match &self.filename {
                    Some(f) => f.to_string_lossy().to_string(),
                    None => "(Untitled)".to_string(),
                };
                self.main_win.set_label(&format!("{} - RustyEd", name));
                Ok(true)
            }
            None => self.save_file_as(),
        }
    }

    /** Called by "Save As..." or by "Save" in case no file was set yet.
     * Returns true if the file was succesfully saved. */
    pub fn save_file_as(&mut self) -> Result<bool, Box<dyn error::Error>> {
        let mut dlg = dialog::NativeFileChooser::new(dialog::NativeFileChooserType::BrowseSaveFile);
        dlg.set_option(dialog::NativeFileChooserOptions::SaveAsConfirm);
        dlg.show();
        if dlg.filename().to_string_lossy().to_string().is_empty() {
            dialog::alert(center().0 - 200, center().1 - 100, "Please specify a file!");
            return Ok(false);
        }
        self.buf.save_file(&dlg.filename())?;
        self.modified = false;
        self.menu
            .menu
            .find_item("&File/Save\t")
            .unwrap()
            .deactivate();
        self.menu
            .menu
            .find_item("&File/Quit\t")
            .unwrap()
            .set_label_color(Color::Black);
        self.filename = Some(dlg.filename());
<<<<<<< HEAD
        self.main_win.set_label(&format!(
            "{:?} - RustyEd",
            self.filename.as_ref().unwrap()
        ));
=======
        self.main_win
            .set_label(&format!("{:?} - RustyEd", self.filename.as_ref().unwrap()));
>>>>>>> 14a1ec44
        Ok(true)
    }

    pub fn launch(&mut self) {
        while self.app.wait() {
            use Message::*;
            if let Some(msg) = self.r.recv() {
                match msg {
                    Changed => {
                        if !self.modified {
                            self.modified = true;
                            self.menu.menu.find_item("&File/Save\t").unwrap().activate();
                            self.menu.menu.find_item("&File/Quit\t").unwrap().set_label_color(Color::Red);
                            let name = match &self.filename {
                                Some(f) => f.to_string_lossy().to_string(),
                                None => "(Untitled)".to_string(),
                            };
                            self.main_win.set_label(&format!("* {} - RustyEd",name));
                        }
                    }
                    New => {
                        if self.buf.text() != "" {
<<<<<<< HEAD
                            let clear = if let Some(x) = dialog::choice2(center().0 - 200, center().1 - 100, "File unsaved, Do you wish to continue?", "Yes", "No!", "") {
=======
                            let clear = if let Some(x) = dialog::choice(center().0 - 200, center().1 - 100, "File unsaved, Do you wish to continue?", "Yes", "No!", "") {
>>>>>>> 14a1ec44
                                x == 0
                            } else {
                                false
                            };
                            if clear {
                                self.buf.set_text("");
                            }
                        }
                    },
                    Open => {
                        let mut dlg = dialog::NativeFileChooser::new(dialog::NativeFileChooserType::BrowseFile);
                        dlg.set_option(dialog::NativeFileChooserOptions::NoOptions);
                        dlg.set_filter("*.{txt,rs,toml}");
                        dlg.show();
                        let filename = dlg.filename();
                        if !filename.to_string_lossy().to_string().is_empty() {
                            if filename.exists() {
                                match self.buf.load_file(&filename) {
                                    Ok(_) => self.filename = Some(filename),
                                    Err(e) => dialog::alert(center().0 - 200, center().1 - 100, &format!("An issue occured while loading the file: {}", e)),
                                }
                            } else {
                                dialog::alert(center().0 - 200, center().1 - 100, "File does not exist!")
                            }
                        }
                    },
                    Save => { self.save_file().unwrap(); },
                    SaveAs => { self.save_file_as().unwrap(); },
                    Print => {
                        let mut printer = printer::Printer::default();
                        if printer.begin_job(0).is_ok() {
                            let (w, h) = printer.printable_rect();
                            self.printable.set_size(w - 40, h - 40);
                            // Needs cleanup
                            let line_count = self.printable.count_lines(0, self.printable.buffer().unwrap().length(), true) / 45;
                            for i in 0..=line_count {
                                self.printable.scroll(45 * i, 0);
                                printer.begin_page().ok();
                                printer.print_widget(&self.printable, 20, 20);
                                printer.end_page().ok();
                            }
                            printer.end_job();
                        }
                    },
                    Quit => {
                        if self.modified {
                            match dialog::choice(center().0 - 200, center().1 - 100,
                                "Would you like to save your work?", "Yes", "No", "") {
                                Some(0) => {
                                    if self.save_file().unwrap() {
                                        self.app.quit();
                                    }
                                },
                                Some(1) => { self.app.quit() },
                                Some(_) | None  => (),
                            }
                        } else {
                            self.app.quit();
                        }
                    },
                    Cut => self.editor.cut(),
                    Copy => self.editor.copy(),
                    Paste => self.editor.paste(),
                    About => dialog::message(center().0 - 300, center().1 - 100, "This is an example application written in Rust and using the FLTK Gui library."),
                }
            }
        }
    }
}

fn main() {
    let args: Vec<_> = std::env::args().collect();
    let mut app = MyApp::new(args);
    app.launch();
}<|MERGE_RESOLUTION|>--- conflicted
+++ resolved
@@ -339,15 +339,8 @@
             .unwrap()
             .set_label_color(Color::Black);
         self.filename = Some(dlg.filename());
-<<<<<<< HEAD
-        self.main_win.set_label(&format!(
-            "{:?} - RustyEd",
-            self.filename.as_ref().unwrap()
-        ));
-=======
         self.main_win
             .set_label(&format!("{:?} - RustyEd", self.filename.as_ref().unwrap()));
->>>>>>> 14a1ec44
         Ok(true)
     }
 
@@ -370,11 +363,7 @@
                     }
                     New => {
                         if self.buf.text() != "" {
-<<<<<<< HEAD
-                            let clear = if let Some(x) = dialog::choice2(center().0 - 200, center().1 - 100, "File unsaved, Do you wish to continue?", "Yes", "No!", "") {
-=======
                             let clear = if let Some(x) = dialog::choice(center().0 - 200, center().1 - 100, "File unsaved, Do you wish to continue?", "Yes", "No!", "") {
->>>>>>> 14a1ec44
                                 x == 0
                             } else {
                                 false
