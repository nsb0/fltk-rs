use fltk::{prelude::*, *};

fn main() {
    let (r, g, b) = utils::hex2rgb(0xfafdf3);

    let app = app::App::default();

    // global theming
    app::background(r, g, b); // background color. For input/output and text widgets, use app::background2
    app::foreground(20, 20, 20); // labels
    app::set_font(enums::Font::Courier);
    app::set_font_size(16);
    app::set_frame_type(enums::FrameType::RFlatBox);
    app::set_visible_focus(false);

    // regular widget code
    let win = window::Window::default().with_size(400, 300);
    let frame = frame::Frame::new(0, 0, 400, 200, "Defaults");
<<<<<<< HEAD
    let pack = group::Pack::default()
        .with_size(400, 50)
        .below_of(&frame, 50);
    pack.set_type(group::PackType::Horizontal);
    pack.set_spacing(80);
    let but1 = button::Button::default().with_label("Button1");
    but1.set_color(enums::Color::Yellow);
    but1.set_down_frame(enums::FrameType::RFlatBox);
    let but2 = button::Button::default().with_label("Button2");
=======
    let flex = group::Flex::default()
        .with_size(400, 50)
        .below_of(&frame, 50);
    let mut but1 = button::Button::default().with_label("Button1");
    but1.set_color(enums::Color::Yellow);
    but1.set_down_frame(enums::FrameType::RFlatBox);
    frame::Frame::default();
    let mut but2 = button::Button::default().with_label("Button2");
>>>>>>> 3a08e0f4
    but2.set_color(enums::Color::Yellow);
    but2.set_down_frame(enums::FrameType::RFlatBox);
    flex.end();

    win.end();
    win.show();

    app.run().unwrap();
}<|MERGE_RESOLUTION|>--- conflicted
+++ resolved
@@ -16,17 +16,6 @@
     // regular widget code
     let win = window::Window::default().with_size(400, 300);
     let frame = frame::Frame::new(0, 0, 400, 200, "Defaults");
-<<<<<<< HEAD
-    let pack = group::Pack::default()
-        .with_size(400, 50)
-        .below_of(&frame, 50);
-    pack.set_type(group::PackType::Horizontal);
-    pack.set_spacing(80);
-    let but1 = button::Button::default().with_label("Button1");
-    but1.set_color(enums::Color::Yellow);
-    but1.set_down_frame(enums::FrameType::RFlatBox);
-    let but2 = button::Button::default().with_label("Button2");
-=======
     let flex = group::Flex::default()
         .with_size(400, 50)
         .below_of(&frame, 50);
@@ -35,7 +24,6 @@
     but1.set_down_frame(enums::FrameType::RFlatBox);
     frame::Frame::default();
     let mut but2 = button::Button::default().with_label("Button2");
->>>>>>> 3a08e0f4
     but2.set_color(enums::Color::Yellow);
     but2.set_down_frame(enums::FrameType::RFlatBox);
     flex.end();
