#![allow(dead_code)]

use fltk::{
    app,
    button::Button,
    enums::Event,
    frame::Frame,
    prelude::*,
    tree::{Tree, TreeItem, TreeSelect},
    window::Window,
};
use std::cell::RefCell;
use std::env;
use std::rc::Rc;

#[derive(PartialEq)]
enum State {
    MovingUp,
    MovingDown,
    Undefined,
}

fn verify_open_till_root(opt: &Option<fltk::tree::TreeItem>) -> bool {
    let mut par = opt.clone();
    loop {
        match par.as_ref().unwrap().parent() {
            Some(p) => {
                if p.is_close() {
                    return false;
                } else {
                    par = Some(p.clone());
                }
            }
            None => return true,
        }
    }
}

struct TreeMouseFocus {
    t_widget: fltk::tree::Tree,
    previous_focus: Rc<RefCell<Option<TreeItem>>>,
}

impl TreeMouseFocus {
    fn new(x: i32, y: i32, width: i32, height: i32, title: &'static str) -> Self {
<<<<<<< HEAD
        let t_widget = Tree::new(x, y, width, height, title);
        let previous_focus: Option<TreeItem> = None;
        let mut pf = previous_focus.clone();
=======
        let mut t_widget = Tree::new(x, y, width, height, title);
        let previous_focus = Rc::new(RefCell::new(None::<TreeItem>));
        let pfr = Rc::clone(&previous_focus);
>>>>>>> fa3f063b
        t_widget.handle(move |t, e| match e {
            Event::Move => {
                let (_, mouse_y) = app::event_coords();
                let mut state = State::Undefined;
                let mut pf = pfr.borrow_mut();
                loop {
                    match &*pf {
                        Some(item) => {
                            let item_y = item.y();
                            match state {
                                State::MovingUp => {
                                    if verify_open_till_root(&pf) == true {
                                        if mouse_y < item_y {
                                            *pf = pf.as_ref().unwrap().prev();
                                            continue;
                                        };
                                        break;
                                    } else {
                                        *pf = pf.as_ref().unwrap().prev();
                                        continue;
                                    }
                                }
                                State::MovingDown => {
                                    if verify_open_till_root(&pf) == true {
                                        if mouse_y > item_y + item.h() {
                                            *pf = pf.as_ref().unwrap().next();
                                            continue;
                                        };
                                        break;
                                    } else {
                                        *pf = pf.as_ref().unwrap().next();
                                        continue;
                                    }
                                }
                                State::Undefined => {
                                    if mouse_y < item_y {
                                        *pf = pf.as_ref().unwrap().prev();
                                        state = State::MovingUp;
                                        continue;
                                    };
                                    if mouse_y > item_y + item.h() {
                                        *pf = pf.as_ref().unwrap().next();
                                        state = State::MovingDown;
                                        continue;
                                    };
                                    return true; // If in same range, don't update 'previous_focus'
                                }
                            }
                        }
                        // End up here if y is outside tree boundaries, or no tree item is present
                        None => match &state {
                            State::MovingUp | State::MovingDown => return true,
                            State::Undefined => {
                                *pf = t.first();
                                state = State::MovingDown;
                                if pf.is_none() {
                                    return true;
                                }
                                continue;
                            }
                        },
                    };
                }
                if verify_open_till_root(&pf) == true {
                    t.take_focus().ok();
                    t.set_item_focus(&pf.as_ref().unwrap());
                    println!("Set focus to item: {:?}", pf.as_ref().unwrap().label());
                }
                true
            }
            _ => false,
        });
        Self {
            t_widget,
            previous_focus,
        }
    }

    fn add(&mut self, path: &str) -> Option<TreeItem> {
        self.t_widget.add(path)
    }

    /// Caution, variable 'previous focus' must be set to None, as it
    /// otherwise could try to refer to an already freed memory location,
    /// when this TreeItem is removed.
    fn remove(&mut self, item: &TreeItem) -> Result<(), FltkError> {
        *self.previous_focus.borrow_mut() = None;
        self.t_widget.remove(item)
    }

    fn get_items(&self) -> Option<Vec<TreeItem>> {
        self.t_widget.get_items()
    }
}

fn main() {
    let path = env::current_dir().unwrap();
    let path: String = path
        .to_str()
        .unwrap()
        .chars()
        .enumerate()
        .map(|(_, c)| match c {
            '\\' => '/', // change window paths to posix paths
            _ => c,
        })
        .collect();

    let app = app::App::default().with_scheme(app::Scheme::Gtk);
    let wind = Window::default().with_size(400, 300);
    let but = Button::new(260, 255, 80, 40, "Get Items");
    let _frame = Frame::new(20, 255, 160, 40, "Focus follow mouse");
    let mut tree = TreeMouseFocus::new(5, 10, 190, 240, "");
    tree.add(&path);

    let mut items = tree.get_items().unwrap();
    items.as_mut_slice()[0].set_label("/");

    let tree2 = Tree::new(205, 10, 190, 240, "");
    tree2.set_select_mode(TreeSelect::Multi);
    tree2.add("First");
    tree2.add("First/1st");
    tree2.add("First/2nd/3rd");
    tree2.add("Second");
    tree2.add("Third");

    wind.make_resizable(true);
    wind.show();

    but.set_callback(move |_| match tree2.get_selected_items() {
        None => println!("No items selected"),
        Some(vals) => print!(
            "In total {} items selected:\n{}",
            vals.len(),
            vals.iter()
                .map(|i| i.label().unwrap() + "\n")
                .collect::<String>()
        ),
    });

    app.run().unwrap();
}<|MERGE_RESOLUTION|>--- conflicted
+++ resolved
@@ -43,15 +43,9 @@
 
 impl TreeMouseFocus {
     fn new(x: i32, y: i32, width: i32, height: i32, title: &'static str) -> Self {
-<<<<<<< HEAD
         let t_widget = Tree::new(x, y, width, height, title);
-        let previous_focus: Option<TreeItem> = None;
-        let mut pf = previous_focus.clone();
-=======
-        let mut t_widget = Tree::new(x, y, width, height, title);
         let previous_focus = Rc::new(RefCell::new(None::<TreeItem>));
         let pfr = Rc::clone(&previous_focus);
->>>>>>> fa3f063b
         t_widget.handle(move |t, e| match e {
             Event::Move => {
                 let (_, mouse_y) = app::event_coords();
