<<<<<<< HEAD
use std::collections::hash_map::DefaultHasher;
use std::hash::{Hash, Hasher};
use std::{any, marker, mem, os::raw};
=======
use fltk_sys::fl;
use std::marker;
use std::any::Any;
>>>>>>> 71ab0e9d

static mut SENDER: Option<crossbeam_channel::Sender<Box<dyn Any + Send + Sync>>> = None;
static mut RECEIVER: Option<crossbeam_channel::Receiver<Box<dyn Any + Send + Sync>>> = None;

<<<<<<< HEAD
#[repr(C)]
struct Message<T: Send + Sync> {
    hash: u64,
    sz: usize,
    msg: T,
=======
#[doc(hidden)]
/// Sends a custom message
/// # Safety
/// The type must be Send and Sync safe
pub unsafe fn awake_msg<T>(msg: T) {
    fl::Fl_awake_msg(Box::into_raw(Box::from(msg)) as *mut std::os::raw::c_void);
}

#[allow(clippy::missing_safety_doc)]
#[doc(hidden)]
/**
    Receives a custom message
    ```rust,no_run
    use fltk::{prelude::*, *};
    if let Some(msg) = unsafe { app::thread_msg::<i32>() } { /* do something */ }
    ```
    # Safety
    The type must correspond to the received message
*/
pub unsafe fn thread_msg<T>() -> Option<T> {
    let msg = fl::Fl_thread_msg();
    if msg.is_null() {
        None
    } else {
        let msg = Box::from_raw(msg as *const _ as *mut T);
        Some(*msg)
    }
>>>>>>> 71ab0e9d
}

/// Creates a sender struct
#[derive(Debug, Copy)]
pub struct Sender<T: Send + Sync> {
    data: marker::PhantomData<T>,
}

// Manually create the impl so there's no Clone bound on T
impl<T: Send + Sync> Clone for Sender<T> {
    fn clone(&self) -> Self {
        Sender {
            data: marker::PhantomData,
        }
    }
}

impl<T: 'static + Send + Sync> Sender<T> {
    /// Sends a message
    pub fn send(&self, val: T) {
        unsafe {
            if let Some(s) = &SENDER {
                s.try_send(Box::new(val))
                    .ok();
            }
        }
    }
}

/// Creates a receiver struct
#[derive(Debug, Copy)]
pub struct Receiver<T: Send + Sync> {
    data: marker::PhantomData<T>,
}

// Manually create the impl so there's no Clone bound on T
impl<T: Send + Sync> Clone for Receiver<T> {
    fn clone(&self) -> Self {
        Receiver {
            data: marker::PhantomData,
        }
    }
}

impl<T: 'static + Send + Sync> Receiver<T> {
    /// Receives a message
    pub fn recv(&self) -> Option<T> {
        if let Some(r) = unsafe { &RECEIVER } {
            if let Ok(msg) = r.try_recv() {
                if let Ok(message) = msg.downcast() {
                    Some(*message)
                } else {
                    None
                }
            } else {
                None
            }
        } else {
            None
        }
    }
}


/// Creates a channel returning a Sender and Receiver structs (mpsc: multiple producer single consumer).
pub fn channel<T: Send + Sync>() -> (Sender<T>, Receiver<T>) {
    unsafe {
        if SENDER.is_none() || RECEIVER.is_none() {
            let (s, r) = crossbeam_channel::unbounded();
            SENDER = Some(s);
            RECEIVER = Some(r);
        }
    }

    let s = Sender {
        data: marker::PhantomData,
    };
    let r = Receiver {
        data: marker::PhantomData,
    };
    (s, r)
}<|MERGE_RESOLUTION|>--- conflicted
+++ resolved
@@ -1,23 +1,10 @@
-<<<<<<< HEAD
-use std::collections::hash_map::DefaultHasher;
-use std::hash::{Hash, Hasher};
-use std::{any, marker, mem, os::raw};
-=======
 use fltk_sys::fl;
 use std::marker;
 use std::any::Any;
->>>>>>> 71ab0e9d
 
 static mut SENDER: Option<crossbeam_channel::Sender<Box<dyn Any + Send + Sync>>> = None;
 static mut RECEIVER: Option<crossbeam_channel::Receiver<Box<dyn Any + Send + Sync>>> = None;
 
-<<<<<<< HEAD
-#[repr(C)]
-struct Message<T: Send + Sync> {
-    hash: u64,
-    sz: usize,
-    msg: T,
-=======
 #[doc(hidden)]
 /// Sends a custom message
 /// # Safety
@@ -45,7 +32,6 @@
         let msg = Box::from_raw(msg as *const _ as *mut T);
         Some(*msg)
     }
->>>>>>> 71ab0e9d
 }
 
 /// Creates a sender struct
