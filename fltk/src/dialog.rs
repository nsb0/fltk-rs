--- conflicted
+++ resolved
@@ -31,13 +31,8 @@
 
 /// Defines the type of dialog, which can be changed dynamically using the `set_type()` method
 #[repr(i32)]
-<<<<<<< HEAD
 #[derive(Debug, Copy, Clone, PartialEq)]
 pub enum NativeFileChooserType {
-=======
-#[derive(Debug, Copy, Clone, PartialEq, Eq)]
-pub enum FileDialogType {
->>>>>>> a8d3cda5
     /// Browse file
     BrowseFile = 0,
     /// Browse dir
@@ -56,13 +51,8 @@
 
 /// Defines the File dialog options, which can be set using the `set_option()` method.
 #[repr(i32)]
-<<<<<<< HEAD
 #[derive(Debug, Copy, Clone, PartialEq)]
 pub enum NativeFileChooserOptions {
-=======
-#[derive(Debug, Copy, Clone, PartialEq, Eq)]
-pub enum FileDialogOptions {
->>>>>>> a8d3cda5
     /// No options
     NoOptions = 0,
     /// Confirm on save as
@@ -515,7 +505,7 @@
 
 /// Defines the type of beep to be passed to the beep function
 #[repr(i32)]
-#[derive(Debug, Copy, Clone, PartialEq, Eq)]
+#[derive(Debug, Copy, Clone, PartialEq)]
 pub enum BeepType {
     /// Default beep
     Default = 0,
