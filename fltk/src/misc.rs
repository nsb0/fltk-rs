use crate::enums::{Color, Font, FrameType};
use crate::prelude::*;
use crate::utils::FlString;
use crate::widget::Widget;
use crate::window::Window;
use fltk_sys::misc::*;
use std::{
    ffi::{CStr, CString},
    mem,
    os::raw,
};

/// Defines the chart types supported by fltk
#[repr(i32)]
#[derive(Debug, Copy, Clone, PartialEq, Eq)]
pub enum ChartType {
    /// Bar chart
    Bar = 0,
    /// Horizontal bar chart
    HorizontalBar = 1,
    /// Line chart
    Line = 2,
    /// Fill chart
    Fill = 3,
    /// Spike chart
    Spike = 4,
    /// Pie chart
    Pie = 5,
    /// Special pie chart
    SpecialPie = 6,
}

crate::macros::widget::impl_widget_type!(ChartType);

/// Defines the clock types supported by fltk
#[repr(i32)]
#[derive(Debug, Copy, Clone, PartialEq, Eq)]
pub enum ClockType {
    /// Square clock
    Square = 0,
    /// Round clock
    Round = 1,
}

crate::macros::widget::impl_widget_type!(ClockType);

/// Creates a spinner widget
#[derive(Debug)]
pub struct Spinner {
    inner: *mut Fl_Spinner,
    tracker: *mut fltk_sys::fl::Fl_Widget_Tracker,
    is_derived: bool,
}

crate::macros::widget::impl_widget_ext!(Spinner, Fl_Spinner);
crate::macros::widget::impl_widget_base!(Spinner, Fl_Spinner);

impl Spinner {
    /// Returns the minimum value of the spinner widget
    pub fn minimum(&self) -> f64 {
        assert!(!self.was_deleted());
        unsafe { Fl_Spinner_minimum(self.inner) }
    }

    /// Sets the minimum value of the spinner widget
    pub fn set_minimum(&mut self, a: f64) {
        assert!(!self.was_deleted());
        unsafe { Fl_Spinner_set_minimum(self.inner, a) }
    }

    /// Returns the maximum value of the spinner widget
    pub fn maximum(&self) -> f64 {
        assert!(!self.was_deleted());
        unsafe { Fl_Spinner_maximum(self.inner) }
    }

    /// Sets the minimum value of the spinner widget
    pub fn set_maximum(&mut self, a: f64) {
        assert!(!self.was_deleted());
        unsafe { Fl_Spinner_set_maximum(self.inner, a) }
    }

    /// Sets the range of the spinner widget
    pub fn set_range(&mut self, a: f64, b: f64) {
        assert!(!self.was_deleted());
        unsafe { Fl_Spinner_set_range(self.inner, a, b) }
    }

    /// Sets the step of the spinner widget
    pub fn set_step(&mut self, a: f64) {
        assert!(!self.was_deleted());
        unsafe { Fl_Spinner_set_step(self.inner, a) }
    }

    /// Gets the range of the spinner widget
    pub fn step(&self) -> f64 {
        assert!(!self.was_deleted());
        unsafe { Fl_Spinner_step(self.inner) }
    }

    /// Returns the maximum size supported by the spinner widget
    pub fn maximum_size(&self) -> i32 {
        assert!(!self.was_deleted());
        unsafe { Fl_Spinner_maxsize(self.inner) as i32 }
    }

    /// Sets the maximum size supported by the spinner widget
    pub fn set_maximum_size(&mut self, s: i32) {
        assert!(!self.was_deleted());
        unsafe { Fl_Spinner_set_maxsize(self.inner, s as i32) }
    }

    /// Gets the text font
    pub fn text_font(&self) -> Font {
        assert!(!self.was_deleted());
        unsafe { std::mem::transmute(Fl_Spinner_text_font(self.inner)) }
    }

    /// Sets the text font
    pub fn set_text_font(&mut self, f: Font) {
        assert!(!self.was_deleted());
        unsafe { Fl_Spinner_set_text_font(self.inner, f.bits() as i32) }
    }

    /// Gets the text size
    pub fn text_size(&self) -> i32 {
        assert!(!self.was_deleted());
        unsafe { Fl_Spinner_text_size(self.inner) as i32 }
    }

    /// Sets the text size
    pub fn set_text_size(&mut self, s: i32) {
        assert!(!self.was_deleted());
        unsafe { Fl_Spinner_set_text_size(self.inner, s as i32) }
    }

    /// Gets the text's color
    pub fn text_color(&self) -> Color {
        assert!(!self.was_deleted());
        unsafe { std::mem::transmute(Fl_Spinner_text_color(self.inner)) }
    }

    /// Sets the text's color
    pub fn set_text_color(&mut self, color: Color) {
        assert!(!self.was_deleted());
        unsafe { Fl_Spinner_set_text_color(self.inner, color.bits() as u32) }
    }

    /// Returns the value of the spinner
    pub fn value(&self) -> f64 {
        assert!(!self.was_deleted());
        unsafe { Fl_Spinner_value(self.inner) }
    }

    /// Sets the value of the spinner
    pub fn set_value(&mut self, arg2: f64) {
        unsafe {
            assert!(!self.was_deleted());
            Fl_Spinner_set_value(self.inner, arg2);
        }
    }

    /// Returns whether wrap is set
    pub fn wrap(&self) -> bool {
        assert!(!self.was_deleted());
        unsafe { Fl_Spinner_wrap(self.inner) != 0 }
    }

    /// Sets wrap for the spinner
    pub fn set_wrap(&mut self, flag: bool) {
        unsafe {
            assert!(!self.was_deleted());
            Fl_Spinner_set_wrap(self.inner, flag as _);
        }
    }
}

/// Creates a clock widget
#[derive(Debug)]
pub struct Clock {
    inner: *mut Fl_Clock,
    tracker: *mut fltk_sys::fl::Fl_Widget_Tracker,
    is_derived: bool,
}

crate::macros::widget::impl_widget_ext!(Clock, Fl_Clock);
crate::macros::widget::impl_widget_base!(Clock, Fl_Clock);

/// Creates a chart widget
#[derive(Debug)]
pub struct Chart {
    inner: *mut Fl_Chart,
    tracker: *mut fltk_sys::fl::Fl_Widget_Tracker,
    is_derived: bool,
}

crate::macros::widget::impl_widget_ext!(Chart, Fl_Chart);
crate::macros::widget::impl_widget_base!(Chart, Fl_Chart);

impl Chart {
    /// Clears the chart
    pub fn clear(&mut self) {
        assert!(!self.was_deleted());
        unsafe { Fl_Chart_clear(self.inner) }
    }

    /// Adds an entry
    pub fn add(&mut self, val: f64, txt: &str, col: Color) {
        assert!(!self.was_deleted());
        let txt = CString::safe_new(txt);
        unsafe { Fl_Chart_add(self.inner, val, txt.as_ptr(), col.bits() as u32) }
    }

    /// Inserts an entry at an index
    pub fn insert(&mut self, idx: i32, val: f64, txt: &str, col: Color) {
        assert!(!self.was_deleted());
        let txt = CString::safe_new(txt);
        unsafe { Fl_Chart_insert(self.inner, idx as i32, val, txt.as_ptr(), col.bits() as u32) }
    }

    /// Replaces an entry at an index
    pub fn replace(&mut self, idx: i32, val: f64, txt: &str, col: Color) {
        assert!(!self.was_deleted());
        let txt = CString::safe_new(txt);
        unsafe { Fl_Chart_replace(self.inner, idx as i32, val, txt.as_ptr(), col.bits() as u32) }
    }

    /// Sets the bounds of the chart
    pub fn set_bounds(&mut self, a: f64, b: f64) {
        assert!(!self.was_deleted());
        unsafe { Fl_Chart_set_bounds(self.inner, a, b) }
    }

    /// Returns the size of the chart
    pub fn size(&self) -> i32 {
        assert!(!self.was_deleted());
        unsafe { Fl_Chart_size(self.inner) as i32 }
    }

    /// Gets the maximum supported size of the chart
    pub fn maximum_size(&self) -> i32 {
        assert!(!self.was_deleted());
        unsafe { Fl_Chart_maxsize(self.inner) as i32 }
    }

    /// Sets the maximum supported size of the chart
    pub fn set_maximum_size(&mut self, s: i32) {
        assert!(!self.was_deleted());
        unsafe { Fl_Chart_set_maxsize(self.inner, s as i32) }
    }

    /// Gets the text font
    pub fn text_font(&self) -> Font {
        assert!(!self.was_deleted());
        unsafe { std::mem::transmute(Fl_Chart_text_font(self.inner)) }
    }

    /// Sets the text font
    pub fn set_text_font(&mut self, f: Font) {
        assert!(!self.was_deleted());
        unsafe { Fl_Chart_set_text_font(self.inner, f.bits() as i32) }
    }

    /// Gets the text size
    pub fn text_size(&self) -> i32 {
        assert!(!self.was_deleted());
        unsafe { Fl_Chart_text_size(self.inner) as i32 }
    }

    /// Sets the text size
    pub fn set_text_size(&mut self, s: i32) {
        assert!(!self.was_deleted());
        unsafe { Fl_Chart_set_text_size(self.inner, s as i32) }
    }

    /// Gets the text's color
    pub fn text_color(&self) -> Color {
        assert!(!self.was_deleted());
        unsafe { std::mem::transmute(Fl_Chart_text_color(self.inner)) }
    }

    /// Sets the text's color
    pub fn set_text_color(&mut self, color: Color) {
        assert!(!self.was_deleted());
        unsafe { Fl_Chart_set_text_color(self.inner, color.bits() as u32) }
    }

    /// Returns whether the chart is autosizable
    pub fn is_autosize(&self) -> bool {
        unsafe {
            assert!(!self.was_deleted());
            Fl_Chart_is_autosize(self.inner) != 0
        }
    }

    /// Sets the ability of the chart to be autosizable
    pub fn make_autosize(&mut self, val: bool) {
        assert!(!self.was_deleted());
        unsafe { Fl_Chart_make_autosize(self.inner, val as i32) }
    }
}

/// Creates a progress bar
#[derive(Debug)]
pub struct Progress {
    inner: *mut Fl_Progress,
    tracker: *mut fltk_sys::fl::Fl_Widget_Tracker,
    is_derived: bool,
}

crate::macros::widget::impl_widget_ext!(Progress, Fl_Progress);
crate::macros::widget::impl_widget_base!(Progress, Fl_Progress);

impl Progress {
    /// Returns the minimum value of the progress bar
    pub fn minimum(&self) -> f64 {
        assert!(!self.was_deleted());
        unsafe { Fl_Progress_minimum(self.inner) }
    }

    /// Sets the minimum value of the progress bar
    pub fn set_minimum(&mut self, a: f64) {
        assert!(!self.was_deleted());
        unsafe { Fl_Progress_set_minimum(self.inner, a) }
    }

    /// Returns the maximum value of the progress bar
    pub fn maximum(&self) -> f64 {
        assert!(!self.was_deleted());
        unsafe { Fl_Progress_maximum(self.inner) }
    }

    /// Sets the minimum value of the progress bar
    pub fn set_maximum(&mut self, a: f64) {
        assert!(!self.was_deleted());
        unsafe { Fl_Progress_set_maximum(self.inner, a) }
    }

    /// Returns the value of the progress bar
    pub fn value(&self) -> f64 {
        assert!(!self.was_deleted());
        unsafe { Fl_Progress_value(self.inner) }
    }

    /// Sets the value of the progress bar
    pub fn set_value(&mut self, arg2: f64) {
        unsafe {
            assert!(!self.was_deleted());
            Fl_Progress_set_value(self.inner, arg2);
        }
    }
}

<<<<<<< HEAD
/// Controls tooltips on an application-wide basis; use .set_tooltip() to add a tooltip to a particular widget
=======
/// Controls tooltips on an application-wide basis
>>>>>>> 0a8be4fb
#[derive(Clone, Debug)]
pub struct Tooltip {}

impl Tooltip {
    /// Gets the tooltips delay
    pub fn delay() -> f32 {
        unsafe { Fl_Tooltip_delay() }
    }

    /// Sets the tooltips delay
    pub fn set_delay(f: f32) {
        unsafe { Fl_Tooltip_set_delay(f) }
    }

    /// Gets the tooltips hide delay
    pub fn hidedelay() -> f32 {
        unsafe { Fl_Tooltip_hidedelay() }
    }

    /// Sets the tooltips hide delay
    pub fn set_hidedelay(f: f32) {
        unsafe { Fl_Tooltip_set_hidedelay(f) }
    }

    /// Gets the tooltips hover delay
    pub fn hoverdelay() -> f32 {
        unsafe { Fl_Tooltip_hoverdelay() }
    }

    /// Sets the tooltips hover delay
    pub fn set_hoverdelay(f: f32) {
        unsafe { Fl_Tooltip_set_hoverdelay(f) }
    }

    /// Returns whether the tooltips are enabled
    pub fn enabled() -> bool {
        unsafe { Fl_Tooltip_enabled() != 0 }
    }

    /// Sets tooltips to be displayed if b is true; otherwise not to be displayed
    pub fn enable(b: bool) {
        unsafe { Fl_Tooltip_enable(b as i32) }
    }

    /// Disables the display of all tooltips
    pub fn disable() {
        unsafe { Fl_Tooltip_disable() }
    }

    /// Used to customize a tooltip's size and position for a specific widget type
    pub fn enter_area<W: WidgetExt>(widget: &W, x: i32, y: i32, w: i32, h: i32, tip: &str) {
        assert!(!widget.was_deleted());
        let tip = CString::safe_new(tip);
        unsafe {
            Fl_Tooltip_enter_area(
                widget.as_widget_ptr() as *mut Fl_Widget,
                x,
                y,
                w,
                h,
                tip.as_ptr(),
            )
        }
    }

    /// Returns the current widget associated with the tooltip
    pub fn current_widget() -> impl WidgetExt {
        unsafe {
            let widget_ptr = Fl_Tooltip_current_widget();
            assert!(!widget_ptr.is_null());
            Widget::from_widget_ptr(widget_ptr as *mut fltk_sys::widget::Fl_Widget)
        }
    }

    /// Sets the current widget associated with the tooltip
    pub fn current<W: WidgetExt>(w: &W) {
        assert!(!w.was_deleted());
        unsafe { Fl_Tooltip_current(w.as_widget_ptr() as *mut Fl_Widget) }
    }

    /// Gets the tooltips font
    pub fn font() -> Font {
        unsafe { mem::transmute(Fl_Tooltip_font()) }
    }

    /// Sets the tooltips font
    pub fn set_font(font: Font) {
        unsafe { Fl_Tooltip_set_font(font.bits() as i32) }
    }

    /// Gets the tooltips font size
    pub fn font_size() -> i32 {
        unsafe { Fl_Tooltip_font_size() as i32 }
    }

    /// Sets the tooltips font size
    pub fn set_font_size(s: i32) {
        unsafe { Fl_Tooltip_set_font_size(s as i32) }
    }

    /// Gets the tooltips color
    pub fn color() -> Color {
        unsafe { mem::transmute(Fl_Tooltip_color()) }
    }

    /// Sets the tooltips color
    pub fn set_color(c: Color) {
        unsafe { Fl_Tooltip_set_color(c.bits() as u32) }
    }

    /// Gets the tooltips text color
    pub fn text_color() -> Color {
        unsafe { mem::transmute(Fl_Tooltip_text_color()) }
    }

    /// Sets the tooltips text color
    pub fn set_text_color(c: Color) {
        unsafe { Fl_Tooltip_set_text_color(c.bits() as u32) }
    }

    /// Gets the tooltips margin width
    pub fn margin_width() -> i32 {
        unsafe { Fl_Tooltip_margin_width() as i32 }
    }

    /// Sets the tooltips margin width
    pub fn set_margin_width(v: i32) {
        unsafe { Fl_Tooltip_set_margin_width(v as i32) }
    }

    /// Gets the tooltips margin height
    pub fn margin_height() -> i32 {
        unsafe { Fl_Tooltip_margin_height() as i32 }
    }

    /// Sets the tooltips margin height
    pub fn set_margin_height(v: i32) {
        unsafe { Fl_Tooltip_set_margin_height(v as i32) }
    }

    /// Gets the tooltips wrap width
    pub fn wrap_width() -> i32 {
        unsafe { Fl_Tooltip_wrap_width() as i32 }
    }

    /// Sets the tooltips wrap width
    pub fn set_wrap_width(v: i32) {
        unsafe { Fl_Tooltip_set_wrap_width(v as i32) }
    }

    /// Returns the window used for tooltips
    pub fn current_window() -> impl WindowExt {
        unsafe {
            let wind = Fl_Tooltip_current_window();
            assert!(!wind.is_null());
            Window::from_widget_ptr(wind as *mut fltk_sys::widget::Fl_Widget)
        }
    }
}

/// Creates an `InputChoice` widget
#[derive(Debug)]
pub struct InputChoice {
    inner: *mut Fl_Input_Choice,
    tracker: *mut fltk_sys::fl::Fl_Widget_Tracker,
    is_derived: bool,
}

crate::macros::widget::impl_widget_ext!(InputChoice, Fl_Input_Choice);
crate::macros::widget::impl_widget_base!(InputChoice, Fl_Input_Choice);

impl InputChoice {
    /// Set the `down_box` of the widget
    pub fn set_down_frame(&mut self, f: FrameType) {
        assert!(!self.was_deleted());
        unsafe { Fl_Input_Choice_set_down_box(self.inner, f as i32) }
    }

    /// Get the down frame type of the widget
    pub fn down_frame(&self) -> FrameType {
        assert!(!self.was_deleted());
        unsafe { mem::transmute(Fl_Input_Choice_down_box(self.inner)) }
    }

    /// Add an element to the input choice
    pub fn add(&mut self, s: &str) {
        assert!(!self.was_deleted());
        let s = CString::safe_new(s);
        unsafe { Fl_Input_Choice_add(self.inner, s.as_ptr()) }
    }

    /// Clear the input choice widget
    pub fn clear(&mut self) {
        assert!(!self.was_deleted());
        unsafe { Fl_Input_Choice_clear(self.inner) }
    }

    /// Get the value of the current choice
    pub fn value(&self) -> Option<String> {
        assert!(!self.was_deleted());
        unsafe {
            let ptr = Fl_Input_Choice_value(self.inner);
            if ptr.is_null() {
                None
            } else {
                Some(CStr::from_ptr(ptr).to_string_lossy().to_string())
            }
        }
    }

    /// Set the value to a string
    pub fn set_value(&mut self, val: &str) {
        assert!(!self.was_deleted());
        let val = CString::safe_new(val);
        unsafe { Fl_Input_Choice_set_value(self.inner, val.as_ptr()) }
    }

    /// Set the value of the input choice to the element at `idx`
    pub fn set_value_index(&mut self, idx: i32) {
        assert!(!self.was_deleted());
        unsafe { Fl_Input_Choice_set_value2(self.inner, idx as i32) }
    }

    /// Get the associated input widget
    pub fn input(&self) -> crate::input::Input {
        assert!(!self.was_deleted());
        unsafe {
            let ptr = Fl_Input_Choice_input(self.inner);
            assert!(!ptr.is_null());
            crate::input::Input::from_widget_ptr(ptr as _)
        }
    }

    /// Get the associated menu button
    pub fn menu_button(&self) -> crate::menu::MenuButton {
        assert!(!self.was_deleted());
        unsafe {
            let ptr = Fl_Input_Choice_menu_button(self.inner);
            assert!(!ptr.is_null());
            crate::menu::MenuButton::from_widget_ptr(ptr as _)
        }
    }

    /// Gets the text font
    pub fn text_font(&self) -> Font {
        assert!(!self.was_deleted());
        unsafe { std::mem::transmute(Fl_Input_Choice_text_font(self.inner)) }
    }

    /// Sets the text font
    pub fn set_text_font(&mut self, f: Font) {
        assert!(!self.was_deleted());
        unsafe { Fl_Input_Choice_set_text_font(self.inner, f.bits() as i32) }
    }

    /// Gets the text size
    pub fn text_size(&self) -> i32 {
        assert!(!self.was_deleted());
        unsafe { Fl_Input_Choice_text_size(self.inner) as i32 }
    }

    /// Sets the text size
    pub fn set_text_size(&mut self, s: i32) {
        assert!(!self.was_deleted());
        unsafe { Fl_Input_Choice_set_text_size(self.inner, s as i32) }
    }

    /// Gets the text's color
    pub fn text_color(&self) -> Color {
        assert!(!self.was_deleted());
        unsafe { std::mem::transmute(Fl_Input_Choice_text_color(self.inner)) }
    }

    /// Sets the text's color
    pub fn set_text_color(&mut self, color: Color) {
        assert!(!self.was_deleted());
        unsafe { Fl_Input_Choice_set_text_color(self.inner, color.bits() as u32) }
    }
}

/**
    Creates a `HelpView` widget which supports HTML 2 formatting
    ```rust,no_run
    use fltk::{prelude::*, *};
    let mut h = misc::HelpView::new(10, 10, 380, 280, "");
    h.set_value("Hello <b><font color=red>again</font></b>");

    ```
*/
#[derive(Debug)]
pub struct HelpView {
    inner: *mut Fl_Help_View,
    tracker: *mut fltk_sys::fl::Fl_Widget_Tracker,
    is_derived: bool,
}

crate::macros::widget::impl_widget_ext!(HelpView, Fl_Help_View);
crate::macros::widget::impl_widget_base!(HelpView, Fl_Help_View);

impl HelpView {
    /// Return the directory
    pub fn directory(&self) -> std::path::PathBuf {
        assert!(!self.was_deleted());
        unsafe {
            let x = Fl_Help_View_directory(self.inner);
            if x.is_null() {
                std::path::PathBuf::from("")
            } else {
                std::path::PathBuf::from(
                    CStr::from_ptr(x as *mut raw::c_char)
                        .to_string_lossy()
                        .to_string(),
                )
            }
        }
    }

    /// Return the filename
    pub fn filename(&self) -> std::path::PathBuf {
        assert!(!self.was_deleted());
        unsafe {
            let x = Fl_Help_View_directory(self.inner);
            if x.is_null() {
                std::path::PathBuf::from("")
            } else {
                std::path::PathBuf::from(
                    CStr::from_ptr(x as *mut raw::c_char)
                        .to_string_lossy()
                        .to_string(),
                )
            }
        }
    }

    /// Find a string, returns the index
    pub fn find(&self, s: &str, start_from: i32) -> Option<usize> {
        assert!(!self.was_deleted());
        unsafe {
            let s = CString::safe_new(s);
            let ret = Fl_Help_View_find(self.inner, s.as_ptr(), start_from as i32);
            match ret {
                -1 => None,
                _ => Some(ret as usize),
            }
        }
    }

    /// Get the value of the widget
    pub fn value(&self) -> Option<String> {
        assert!(!self.was_deleted());
        unsafe {
            let val = Fl_Help_View_value(self.inner);
            if val.is_null() {
                None
            } else {
                Some(CStr::from_ptr(val).to_string_lossy().to_string())
            }
        }
    }

    /// Set value of the widget
    pub fn set_value(&mut self, val: &str) {
        assert!(!self.was_deleted());
        let val = CString::safe_new(val);
        unsafe { Fl_Help_View_set_value(self.inner, val.as_ptr()) }
    }

    /// Clear selection
    pub fn clear_selection(&mut self) {
        assert!(!self.was_deleted());
        unsafe { Fl_Help_View_clear_selection(self.inner) }
    }

    /// Select all
    pub fn select_all(&mut self) {
        assert!(!self.was_deleted());
        unsafe { Fl_Help_View_select_all(self.inner) }
    }

    /// Set the top line string
    pub fn set_top_line_string(&mut self, n: &str) {
        assert!(!self.was_deleted());
        let n = CString::safe_new(n);
        unsafe { Fl_Help_View_set_topline(self.inner, n.as_ptr()) }
    }

    /// Set the top line position
    pub fn set_top_line(&mut self, line: i32) {
        assert!(!self.was_deleted());
        unsafe { Fl_Help_View_set_topline2(self.inner, line) }
    }

    /// Get the top line position
    pub fn top_line(&self) -> i32 {
        assert!(!self.was_deleted());
        unsafe { Fl_Help_View_topline(self.inner) }
    }

    /// Set the left line position
    pub fn set_left_line(&mut self, arg1: i32) {
        assert!(!self.was_deleted());
        unsafe { Fl_Help_View_set_leftline(self.inner, arg1) }
    }

    /// Gets the current left line in pixels
    pub fn left_line(&self) -> i32 {
        assert!(!self.was_deleted());
        unsafe { Fl_Help_View_leftline(self.inner) }
    }

    /// Gets the text font
    pub fn text_font(&self) -> Font {
        assert!(!self.was_deleted());
        unsafe { std::mem::transmute(Fl_Help_View_text_font(self.inner)) }
    }

    /// Sets the text font
    pub fn set_text_font(&mut self, f: Font) {
        assert!(!self.was_deleted());
        unsafe { Fl_Help_View_set_text_font(self.inner, f.bits() as i32) }
    }

    /// Gets the text size
    pub fn text_size(&self) -> i32 {
        assert!(!self.was_deleted());
        unsafe { Fl_Help_View_text_size(self.inner) as i32 }
    }

    /// Sets the text size
    pub fn set_text_size(&mut self, s: i32) {
        assert!(!self.was_deleted());
        unsafe { Fl_Help_View_set_text_size(self.inner, s as i32) }
    }

    /// Gets the text's color
    pub fn text_color(&self) -> Color {
        assert!(!self.was_deleted());
        unsafe { std::mem::transmute(Fl_Help_View_text_color(self.inner)) }
    }

    /// Sets the text's color
    pub fn set_text_color(&mut self, color: Color) {
        assert!(!self.was_deleted());
        unsafe { Fl_Help_View_set_text_color(self.inner, color.bits() as u32) }
    }

    /// Gets the scrollbar size
    pub fn scrollbar_size(&self) -> i32 {
        assert!(!self.was_deleted());
        unsafe { Fl_Help_View_scrollbar_size(self.inner) as i32 }
    }

    /// Sets the scrollbar size
    pub fn set_scrollbar_size(&mut self, new_size: i32) {
        assert!(!self.was_deleted());
        unsafe { Fl_Help_View_set_scrollbar_size(self.inner, new_size as i32) }
    }

    /// Load a view from a file or URI
    /// # Errors
    /// Errors on non-existent path
    pub fn load(&mut self, f: &str) -> Result<(), FltkError> {
        assert!(!self.was_deleted());
        let f = CString::safe_new(f);
        unsafe {
            match Fl_Help_View_load(self.inner, f.as_ptr()) {
                0 => Ok(()),
                _ => Err(FltkError::Internal(FltkErrorKind::ResourceNotFound)),
            }
        }
    }
}<|MERGE_RESOLUTION|>--- conflicted
+++ resolved
@@ -351,11 +351,7 @@
     }
 }
 
-<<<<<<< HEAD
 /// Controls tooltips on an application-wide basis; use .set_tooltip() to add a tooltip to a particular widget
-=======
-/// Controls tooltips on an application-wide basis
->>>>>>> 0a8be4fb
 #[derive(Clone, Debug)]
 pub struct Tooltip {}
 
