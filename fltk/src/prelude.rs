--- conflicted
+++ resolved
@@ -971,11 +971,7 @@
         entries: E,
     );
     /// Unset the style of the text widget
-<<<<<<< HEAD
-    fn unset_highlight_data(&self, style_buffer: crate::text::TextBuffer);
-=======
     fn unset_highlight_data<B: Into<Option<crate::text::TextBuffer>>>(&mut self, style_buffer: B);
->>>>>>> 4be936ca
     /// Sets the cursor style
     fn set_cursor_style(&mut self, style: crate::text::Cursor);
     /// Sets the cursor color
