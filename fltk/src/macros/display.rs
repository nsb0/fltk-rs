--- conflicted
+++ resolved
@@ -327,11 +327,7 @@
                     }
                 }
 
-<<<<<<< HEAD
-                fn unset_highlight_data(&self, style_buffer: $crate::text::TextBuffer) {
-=======
                 fn unset_highlight_data<B: Into<Option<$crate::text::TextBuffer>>>(&mut self, style_buffer: B) {
->>>>>>> 4be936ca
                     assert!(!self.was_deleted());
                     unsafe {
                         let mut colors = [$crate::enums::Color::Black.bits()];
