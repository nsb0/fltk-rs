#[doc(hidden)]
#[macro_export]
/// Implements ImageExt
macro_rules! impl_image_ext {
    ($name: ident, $flname: ident) => {
        #[cfg(not(feature = "single-threaded"))]
        unsafe impl Sync for $name {}
        #[cfg(not(feature = "single-threaded"))]
        unsafe impl Send for $name {}

        impl PartialEq for $name {
            fn eq(&self, other: &Self) -> bool {
                self.inner == other.inner
            }
        }

        impl Eq for $name {}

        impl Clone for $name {
            fn clone(&self) -> Self {
                assert!(!self.was_deleted());
                $name {
                    inner: self.inner.clone(),
                }
            }
        }

        paste::paste! {
            impl Drop for $name {
                fn drop(&mut self) {
                    if !self.was_deleted() {
                        if Arc::strong_count(&self.inner) == 0 {
                            unsafe {
                                [<$flname _delete>](*self.inner);
                            }
                        }
                    }
                }
            }

            unsafe impl ImageExt for $name {
                fn copy(&self) -> Self {
                    assert!(!self.was_deleted());
                    unsafe {
                        let img = [<$flname _copy>](*self.inner);
                        assert!(!img.is_null());
                        $name {
                            inner: Arc::from(img),
                        }
                    }
                }

                fn draw(&mut self, arg2: i32, arg3: i32, arg4: i32, arg5: i32) {
                    assert!(!self.was_deleted());
                    unsafe { [<$flname _draw>](*self.inner, arg2, arg3, arg4, arg5) }
                }

                fn draw_ext(&mut self, arg2: i32, arg3: i32, arg4: i32, arg5: i32, cx: i32, cy: i32) {
                    assert!(!self.was_deleted());
                    unsafe {
                        [<$flname _draw_ext>](*self.inner, arg2, arg3, arg4, arg5, cx, cy)
                    }
                }

<<<<<<< HEAD
=======
                fn width(&self) -> i32 {
                    assert!(!self.was_deleted());
                    unsafe { [<$flname _width>](*self.inner) }
                }

                fn height(&self) -> i32 {
                    assert!(!self.was_deleted());
                    unsafe { [<$flname _height>](*self.inner) }
                }

>>>>>>> cff81599
                fn w(&self) -> i32 {
                    assert!(!self.was_deleted());
                    unsafe { [<$flname _width>](*self.inner) }
                }

                fn h(&self) -> i32 {
                    assert!(!self.was_deleted());
                    unsafe { [<$flname _height>](*self.inner) }
                }

                fn as_image_ptr(&self) -> *mut fltk_sys::image::Fl_Image {
                    assert!(!self.was_deleted());
                    *self.inner as *mut fltk_sys::image::Fl_Image
                }

                unsafe fn from_image_ptr(ptr: *mut fltk_sys::image::Fl_Image) -> Self {
                    assert!(!ptr.is_null());
                    $name {
                        inner: Arc::from(ptr as *mut $flname),
                    }
                }

                fn to_rgb_data(&self) -> Vec<u8> {
                    assert!(!self.was_deleted());
                    unsafe {
                        let ptr = [<$flname _data>](*self.inner);
                        assert!(!ptr.is_null());
                        assert!(!(*ptr).is_null());
                        let cnt = self.data_w() * self.data_h() * self.depth() as i32;
                        let ret: &[u8] = std::slice::from_raw_parts(*ptr as *const u8, cnt as usize);
                        ret.to_vec()
                    }
                }

                fn to_raw_data(&self) -> *const *const u8 {
                    assert!(!self.was_deleted());
                    unsafe { [<$flname _data>](*self.inner) as *const *const u8 }
                }

                fn to_rgb(&self) -> Result<$crate::image::RgbImage, FltkError> {
                    assert!(!self.was_deleted());
                    if self.count() != 1 {
                        Err(FltkError::Internal(FltkErrorKind::ImageFormatError))
                    } else {
                        let data = self.to_rgb_data();
                        let mut img = $crate::image::RgbImage::new(&data, self.data_w(), self.data_h(), self.depth())?;
                        img.scale(self.w(), self.h(), false, true);
                        Ok(img)
                    }
                }

                fn to_rgb_image(&self) -> Result<$crate::image::RgbImage, FltkError> {
                    self.to_rgb()
                }

                fn scale(&mut self, width: i32, height: i32, proportional: bool, can_expand: bool) {
                    assert!(!self.was_deleted());
                    let width = if width < 1 {
                        1
                    } else {
                        width
                    };
                    let height = if height < 1 {
                        1
                    } else {
                        height
                    };
                    unsafe {
                        [<$flname _scale>](
                            *self.inner,
                            width,
                            height,
                            proportional as i32,
                            can_expand as i32,
                        )
                    }
                }

                fn count(&self) -> i32 {
                    assert!(!self.was_deleted());
                    unsafe { [<$flname _count>](*self.inner) }
                }

                fn data_w(&self) -> i32 {
                    assert!(!self.was_deleted());
                    unsafe { [<$flname _data_w>](*self.inner) }
                }

                fn data_h(&self) -> i32 {
                    assert!(!self.was_deleted());
                    unsafe { [<$flname _data_h>](*self.inner) }
                }

                fn depth(&self) -> $crate::enums::ColorDepth {
                    assert!(!self.was_deleted());
                    unsafe { std::mem::transmute([<$flname _d>](*self.inner) as u8) }
                }

                fn ld(&self) -> i32 {
                    assert!(!self.was_deleted());
                    unsafe { [<$flname _ld>](*self.inner) }
                }

                fn inactive(&mut self) {
                    assert!(!self.was_deleted());
                    unsafe { [<$flname _inactive>](*self.inner) }
                }

                unsafe fn delete(img: Self) {
                    assert!(!img.inner.is_null());
<<<<<<< HEAD
                    [<$flname _delete>](img.inner);
                    img.inner = std::ptr::null_mut() as *mut $flname;
                }

                fn was_deleted(&self) -> bool {
                    self.inner.is_null()
                }

                unsafe fn increment_arc(&mut self) {
                    assert!(!self.was_deleted());
                    self.refcount.fetch_add(1, std::sync::atomic::Ordering::Relaxed);
                }

                unsafe fn decrement_arc(&mut self) {
                    assert!(!self.was_deleted());
                    self.refcount.fetch_sub(1, std::sync::atomic::Ordering::Relaxed);
                    assert!(
                        *self.refcount.get_mut() > 1,
                        "The image should outlive the widget!"
                    );
=======
                    [<$flname _delete>](*img.inner);
>>>>>>> cff81599
                }

                unsafe fn into_image<I: ImageExt>(self) -> I {
                    I::from_image_ptr(*self.inner as *mut _)
                }

                fn from_dyn_image_ptr(p: *mut fltk_sys::image::Fl_Image) -> Option<Self> {
                    unsafe {
                        let ptr = [<$flname _from_dyn_ptr>](p as _);
                        if ptr.is_null() {
                            None
                        } else {
                            Some($name {
                                inner: Arc::from(ptr as *mut $flname),
                            })
                        }
                    }
                }

                fn from_dyn_image<I: ImageExt>(i: &I) -> Option<Self> {
                    Self::from_dyn_image_ptr(i.as_image_ptr())
                }
            }
        }
    };
}

pub use impl_image_ext;<|MERGE_RESOLUTION|>--- conflicted
+++ resolved
@@ -62,19 +62,6 @@
                     }
                 }
 
-<<<<<<< HEAD
-=======
-                fn width(&self) -> i32 {
-                    assert!(!self.was_deleted());
-                    unsafe { [<$flname _width>](*self.inner) }
-                }
-
-                fn height(&self) -> i32 {
-                    assert!(!self.was_deleted());
-                    unsafe { [<$flname _height>](*self.inner) }
-                }
-
->>>>>>> cff81599
                 fn w(&self) -> i32 {
                     assert!(!self.was_deleted());
                     unsafe { [<$flname _width>](*self.inner) }
@@ -185,30 +172,7 @@
 
                 unsafe fn delete(img: Self) {
                     assert!(!img.inner.is_null());
-<<<<<<< HEAD
-                    [<$flname _delete>](img.inner);
-                    img.inner = std::ptr::null_mut() as *mut $flname;
-                }
-
-                fn was_deleted(&self) -> bool {
-                    self.inner.is_null()
-                }
-
-                unsafe fn increment_arc(&mut self) {
-                    assert!(!self.was_deleted());
-                    self.refcount.fetch_add(1, std::sync::atomic::Ordering::Relaxed);
-                }
-
-                unsafe fn decrement_arc(&mut self) {
-                    assert!(!self.was_deleted());
-                    self.refcount.fetch_sub(1, std::sync::atomic::Ordering::Relaxed);
-                    assert!(
-                        *self.refcount.get_mut() > 1,
-                        "The image should outlive the widget!"
-                    );
-=======
                     [<$flname _delete>](*img.inner);
->>>>>>> cff81599
                 }
 
                 unsafe fn into_image<I: ImageExt>(self) -> I {
