--- conflicted
+++ resolved
@@ -505,32 +505,7 @@
     ) -> ModifyCallbackHandle {
         assert!(!self.inner.is_null());
         unsafe {
-<<<<<<< HEAD
             let a: BoxedModifyCallbackHandle = Box::into_raw(Box::new(Box::new(cb)));
-=======
-            unsafe extern "C" fn shim(
-                pos: raw::c_int,
-                inserted: raw::c_int,
-                deleted: raw::c_int,
-                restyled: raw::c_int,
-                deleted_text: *const raw::c_char,
-                data: *mut raw::c_void,
-            ) {
-                let temp = if deleted_text.is_null() {
-                    String::from("")
-                } else {
-                    CStr::from_ptr(deleted_text).to_string_lossy().to_string()
-                };
-                let a: *mut Box<dyn FnMut(i32, i32, i32, i32, &str)> =
-                    data as *mut Box<dyn for<'r> FnMut(i32, i32, i32, i32, &'r str)>;
-                let f: &mut (dyn FnMut(i32, i32, i32, i32, &str)) = &mut **a;
-                let _ = std::panic::catch_unwind(std::panic::AssertUnwindSafe(|| {
-                    f(pos, inserted, deleted, restyled, &temp)
-                }));
-            }
-            let a: *mut Box<dyn FnMut(i32, i32, i32, i32, &str)> =
-                Box::into_raw(Box::new(Box::new(cb)));
->>>>>>> ccf7a135
             let data: *mut raw::c_void = a as *mut std::ffi::c_void;
             let callback: Fl_Text_Modify_Cb = Some(modify_callback_shim);
             Fl_Text_Buffer_add_modify_callback(*self.inner, callback, data);
@@ -557,35 +532,8 @@
     pub fn remove_modify_callback(&mut self, cb: ModifyCallbackHandle) {
         assert!(!self.inner.is_null());
         unsafe {
-<<<<<<< HEAD
             let data: *mut raw::c_void = cb as *mut std::ffi::c_void;
             let callback: Fl_Text_Modify_Cb = Some(modify_callback_shim);
-=======
-            unsafe extern "C" fn shim(
-                pos: raw::c_int,
-                inserted: raw::c_int,
-                deleted: raw::c_int,
-                restyled: raw::c_int,
-                deleted_text: *const raw::c_char,
-                data: *mut raw::c_void,
-            ) {
-                let temp = if deleted_text.is_null() {
-                    String::from("")
-                } else {
-                    CStr::from_ptr(deleted_text).to_string_lossy().to_string()
-                };
-                let a: *mut Box<dyn FnMut(i32, i32, i32, i32, &str)> =
-                    data as *mut Box<dyn for<'r> FnMut(i32, i32, i32, i32, &'r str)>;
-                let f: &mut (dyn FnMut(i32, i32, i32, i32, &str)) = &mut **a;
-                let _ = std::panic::catch_unwind(std::panic::AssertUnwindSafe(|| {
-                    f(pos, inserted, deleted, restyled, &temp)
-                }));
-            }
-            let a: *mut Box<dyn FnMut(i32, i32, i32, i32, &str)> =
-                Box::into_raw(Box::new(Box::new(cb)));
-            let data: *mut raw::c_void = a as *mut std::ffi::c_void;
-            let callback: Fl_Text_Modify_Cb = Some(shim);
->>>>>>> ccf7a135
             Fl_Text_Buffer_remove_modify_callback(*self.inner, callback, data);
         }
     }
